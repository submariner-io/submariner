--- conflicted
+++ resolved
@@ -181,11 +181,7 @@
 #### Full example
 
 ```bash
-<<<<<<< HEAD
 make e2e version=1.14.1 globalnet=true deploytool=operator
-=======
-make ci e2e status=keep version=1.14.1
->>>>>>> 579ee838
 ```
 
 <!--links-->
