--- conflicted
+++ resolved
@@ -14,11 +14,7 @@
 clusters: build images
 
 e2e: # internally depends on deploy target, which will execute only if not already deployed
-<<<<<<< HEAD
-	./scripts/kind-e2e/e2e.sh
-=======
-	./scripts/kind-e2e/e2e.sh --deploytool $(deploytool) --focus $(focus)
->>>>>>> 1b2511d6
+	./scripts/kind-e2e/e2e.sh --focus $(focus)
 
 reload-images: build images
 	./scripts/$@ --restart $(restart)
