--- conflicted
+++ resolved
@@ -1,10 +1,3 @@
-<<<<<<< HEAD
-version ?= 1.14.6
-deploytool ?= operator
-globalnet ?= false
-=======
-status ?= onetime
->>>>>>> b2bbc49d
 build_debug ?= false
 
 ifneq (,$(DAPPER_HOST_ARCH))
@@ -18,25 +11,14 @@
 clusters: build package
 
 e2e: deploy
-<<<<<<< HEAD
-	./.dapper -m bind ./scripts/kind-e2e/e2e.sh --deploytool $(deploytool)
-=======
-	./scripts/kind-e2e/e2e.sh --status $(status) --deploytool $(deploytool)
->>>>>>> b2bbc49d
+	./scripts/kind-e2e/e2e.sh --deploytool $(deploytool)
 
 $(TARGETS): vendor/modules.txt
 	./scripts/$@ --build_debug $(build_debug)
 
-<<<<<<< HEAD
-vendor/modules.txt: .dapper go.mod
-	./.dapper -m bind vendor
-=======
 vendor/modules.txt: go.mod
-ifneq ($(status),clean)
 	go mod download
 	go mod vendor
-endif
->>>>>>> b2bbc49d
 
 .PHONY: $(TARGETS)
 
