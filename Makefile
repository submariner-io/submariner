--- conflicted
+++ resolved
@@ -8,13 +8,9 @@
 include $(SHIPYARD_DIR)/Makefile.inc
 
 TARGETS := $(shell ls -p scripts | grep -v -e / -e build -e images -e reload-images)
-<<<<<<< HEAD
 BUILD_ARGS += $(shell source ${SCRIPTS_DIR}/lib/version; echo --ldflags \'-X main.VERSION=$${VERSION}\')
-CLUSTERS_ARGS += --cluster_settings $(DAPPER_SOURCE)/scripts/kind-e2e/cluster_settings
-=======
 CLUSTERS_ARGS += --cluster_settings $(DAPPER_SOURCE)/scripts/cluster_settings
 E2E_ARGS += --focus $(focus) cluster2 cluster3 cluster1
->>>>>>> 712abb69
 
 clusters: build images
 
