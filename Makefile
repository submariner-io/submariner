--- conflicted
+++ resolved
@@ -7,14 +7,9 @@
 
 include $(SHIPYARD_DIR)/Makefile.inc
 
-<<<<<<< HEAD
-TARGETS := $(shell ls -p scripts | grep -v -e / -e images -e reload-images)
+TARGETS := $(shell ls -p scripts | grep -v -e / -e build -e images -e reload-images)
 CLUSTERS_ARGS += --cluster_settings $(DAPPER_SOURCE)/scripts/cluster_settings
 E2E_ARGS += --focus $(focus) cluster2 cluster3 cluster1
-=======
-TARGETS := $(shell ls -p scripts | grep -v -e / -e build -e images -e reload-images)
-CLUSTERS_ARGS += --cluster_settings $(DAPPER_SOURCE)/scripts/kind-e2e/cluster_settings
->>>>>>> 1aba088e
 
 clusters: build images
 
