--- conflicted
+++ resolved
@@ -99,7 +99,6 @@
 		if err != nil {
 			klog.Fatalf("error listing the rules in FORWARD chain: %v", err)
 		}
-<<<<<<< HEAD
 
 		insertAt := -1
 		for i, rule := range rules {
@@ -110,20 +109,10 @@
 		}
 
 		// If the FORWARD Chain does not have any REJECT rule, append the
-		// forwardToSubForwardRuleSpec rule, otherwise insert it at the appropriate location.
+		// forwardToSubForwardRuleSpec rule. Otherwise, insert it at the appropriate location.
 		if insertAt == -1 {
 			ipt.AppendUnique("filter", "FORWARD", forwardToSubForwardRuleSpec...)
 		} else if rules[insertAt-1] != "-A FORWARD -j SUBMARINER-FORWARD" {
-=======
-		insertAt := 0
-		if rules[len(rules)-1] == "-A FORWARD -j REJECT --reject-with icmp-host-prohibited" {
-			insertAt = len(rules) - 1
-		}
-
-		if insertAt == 0 {
-			ipt.AppendUnique("filter", "FORWARD", forwardToSubForwardRuleSpec...)
-		} else {
->>>>>>> 0eb6d162
 			ipt.Insert("filter", "FORWARD", insertAt, forwardToSubForwardRuleSpec...)
 		}
 
