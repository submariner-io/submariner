--- conflicted
+++ resolved
@@ -66,10 +66,6 @@
 	requestURL := fmt.Sprintf("%s://%s/clusters.php?plurality=false&identifier=%s&cluster_id=%s", p.Proto, p.Server, p.APIToken, clusterID)
 	klog.V(8).Infof("request url: %s", requestURL)
 	clustersGetter, err := http.Get(requestURL)
-<<<<<<< HEAD
-	defer clustersGetter.Body.Close()
-=======
->>>>>>> 250cb335
 	if err != nil {
 		klog.Errorf("Encountered error while trying to retrieve clusters from the apiserver")
 		return types.SubmarinerCluster{}, err
@@ -85,10 +81,6 @@
 func (p *PHPAPI) GetEndpoints(clusterID string) ([]types.SubmarinerEndpoint, error) {
 	requestURL := fmt.Sprintf("%s://%s/endpoints.php?plurality=true&identifier=%s&cluster_id=%s", p.Proto, p.Server, p.APIToken, clusterID)
 	endpointsGetter, err := http.Get(requestURL)
-<<<<<<< HEAD
-	defer endpointsGetter.Body.Close()
-=======
->>>>>>> 250cb335
 	if err != nil {
 		klog.Errorf("encountered error while trying to retrieve endpoints from the apiserver: %v", err)
 		return nil, err
