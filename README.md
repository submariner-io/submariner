--- conflicted
+++ resolved
@@ -297,14 +297,10 @@
 
 # Contributing
 
-<<<<<<< HEAD
 We welcome issues/PR's to Submariner, if you encounter issues that you'd like to fix while working on it or find new features that you'd like. Please refer [contributing guide](https://github.com/submariner-io/submariner/tree/master/docs/contributing.md) for more details.
-=======
+
 If you want to avoid part of the ci validation with make while testing your changes
 you can speedup the process by running: `make build package e2e`
-
-We welcome issues/PR's to Submariner, if you encounter issues that you'd like to fix while working on it or find new features that you'd like.
->>>>>>> def0c028
 
 # TODO
 
