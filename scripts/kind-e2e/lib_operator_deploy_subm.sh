--- conflicted
+++ resolved
@@ -173,8 +173,6 @@
   # Show completed CR file for debugging help
   cat $cr_file
 
-<<<<<<< HEAD
-=======
   popd
 }
 
@@ -184,7 +182,6 @@
   # FIXME: This must match cr_file value used in create_subm_cr fn
   cr_file=submariner-cr-$context.yaml
 
->>>>>>> 3dbbe5c6
   # Create SubM CR if it doesn't exist
   if kubectl get submariner 2>&1 | grep -q "No resources found"; then
     kubectl apply --namespace=$subm_ns -f $cr_file
