#!/usr/bin/env bash

set -em

source ${SCRIPTS_DIR}/lib/debug_functions
source ${SCRIPTS_DIR}/lib/version
source ${SCRIPTS_DIR}/lib/utils

### Variables ###

E2E_DIR=${DAPPER_SOURCE}/scripts/kind-e2e/

### Functions ###

<<<<<<< HEAD
=======
# TODO: Copied from shipyard since deploytool determines the namespace, we should fix operator to use the same namespace (or receive it).
function load_deploytool() {
    local deploy_lib=${SCRIPTS_DIR}/lib/deploy_${deploytool}
    if [[ ! -f $deploy_lib ]]; then
        echo "Unknown deploy method: ${deploytool}"
        exit 1
    fi

    echo "Will deploy submariner using ${deploytool}"
    . $deploy_lib
}

function deploy_env_once() {
    if with_context cluster3 kubectl wait --for=condition=Ready pods -l app=submariner-engine -n "${SUBM_NS}" --timeout=3s > /dev/null 2>&1; then
        echo "Submariner already deployed, skipping deployment..."
        return
    fi

    make deploy
}

>>>>>>> 1d180633
function test_with_e2e_tests {
    set -o pipefail 

    cd ${DAPPER_SOURCE}/test/e2e

    go test -v -args -ginkgo.v -ginkgo.randomizeAllSpecs \
        -submariner-namespace $SUBM_NS -dp-context cluster2 -dp-context cluster3 -dp-context cluster1 \
        -ginkgo.noColor -ginkgo.reportPassed \
        -ginkgo.reportFile ${DAPPER_OUTPUT}/e2e-junit.xml 2>&1 | \
        tee ${DAPPER_OUTPUT}/e2e-tests.log
}

### Main ###

declare_kubeconfig

<<<<<<< HEAD
=======
load_deploytool

deploy_env_once
>>>>>>> 1d180633
test_with_e2e_tests

cat << EOM
Your 3 virtual clusters are deployed and working properly with your local submariner source code, and can be accessed with:

export KUBECONFIG=\$(echo \$(git rev-parse --show-toplevel)/output/kubeconfigs/kind-config-cluster{1..3} | sed 's/ /:/g')

$ kubectl config use-context cluster1 # or cluster2, cluster3..

To clean evertyhing up, just run: make cleanup
EOM<|MERGE_RESOLUTION|>--- conflicted
+++ resolved
@@ -12,20 +12,6 @@
 
 ### Functions ###
 
-<<<<<<< HEAD
-=======
-# TODO: Copied from shipyard since deploytool determines the namespace, we should fix operator to use the same namespace (or receive it).
-function load_deploytool() {
-    local deploy_lib=${SCRIPTS_DIR}/lib/deploy_${deploytool}
-    if [[ ! -f $deploy_lib ]]; then
-        echo "Unknown deploy method: ${deploytool}"
-        exit 1
-    fi
-
-    echo "Will deploy submariner using ${deploytool}"
-    . $deploy_lib
-}
-
 function deploy_env_once() {
     if with_context cluster3 kubectl wait --for=condition=Ready pods -l app=submariner-engine -n "${SUBM_NS}" --timeout=3s > /dev/null 2>&1; then
         echo "Submariner already deployed, skipping deployment..."
@@ -35,7 +21,6 @@
     make deploy
 }
 
->>>>>>> 1d180633
 function test_with_e2e_tests {
     set -o pipefail 
 
@@ -52,12 +37,7 @@
 
 declare_kubeconfig
 
-<<<<<<< HEAD
-=======
-load_deploytool
-
 deploy_env_once
->>>>>>> 1d180633
 test_with_e2e_tests
 
 cat << EOM
