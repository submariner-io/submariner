#!/usr/bin/env bash
set -em

source $(git rev-parse --show-toplevel)/scripts/lib/debug_functions

### Functions ###

function print_logs() {
    logs=("$@")
    if [[ ${#logs[@]} -gt 0 ]]; then
        echo "(Watch the installation processes with \"tail -f ${logs[*]}\".)"
        for i in 1 2 3; do
            if [[ pids[$i] -gt -1 ]]; then
                wait ${pids[$i]}
                if [[ $? -ne 0 && $? -ne 127 ]]; then
                    echo Cluster $i creation failed:
                    cat ${logs[$i]}
                fi
                rm -f ${logs[$i]}
            fi
        done
    fi
}

function kind_clusters() {
    status=$1
    version=$2
    pids=(-1 -1 -1)
    logs=()
    for i in 1 2 3; do
        if [[ $(kind get clusters | grep cluster${i} | wc -l) -gt 0  ]]; then
            echo Cluster cluster${i} already exists, skipping cluster creation...
        else
            logs[$i]=$(mktemp)
            echo Creating cluster${i}, logging to ${logs[$i]}...
            (
            if [[ -n ${version} ]]; then
                kind create cluster --image=kindest/node:v${version} --name=cluster${i} --config=${PRJ_ROOT}/scripts/kind-e2e/cluster${i}-config.yaml
            else
                kind create cluster --name=cluster${i} --config=${PRJ_ROOT}/scripts/kind-e2e/cluster${i}-config.yaml
            fi
            master_ip=$(docker inspect -f '{{range .NetworkSettings.Networks}}{{.IPAddress}}{{end}}' cluster${i}-control-plane | head -n 1)
            sed -i -- "s/user: kubernetes-admin/user: cluster$i/g" $(kind get kubeconfig-path --name="cluster$i")
            sed -i -- "s/name: kubernetes-admin.*/name: cluster$i/g" $(kind get kubeconfig-path --name="cluster$i")
            sed -i -- "s/current-context: kubernetes-admin.*/current-context: cluster$i/g" $(kind get kubeconfig-path --name="cluster$i")

            if [[ ${status} = keep ]]; then
                cp -r $(kind get kubeconfig-path --name="cluster$i") ${PRJ_ROOT}/output/kind-config/local-dev/kind-config-cluster${i}
            fi

            sed -i -- "s/server: .*/server: https:\/\/$master_ip:6443/g" $(kind get kubeconfig-path --name="cluster$i")
            cp -r $(kind get kubeconfig-path --name="cluster$i") ${PRJ_ROOT}/output/kind-config/dapper/kind-config-cluster${i}
            ) > ${logs[$i]} 2>&1 &
            set pids[$i] = $!
        fi
    done
    print_logs "${logs[@]}"
}

function install_helm() {
    helm init --client-only
    helm repo add submariner-latest https://submariner-io.github.io/submariner-charts/charts
    pids=(-1 -1 -1)
    logs=()
    for i in 1 2 3; do
        # Skip other clusters on operator deployment, we only need it on the first
        if [ "$deploy_operator" = true ]; then
            echo "Skipping other clusters since we're deploying with operator."
            break
        fi

        if kubectl --context=cluster${i} -n kube-system rollout status deploy/tiller-deploy > /dev/null 2>&1; then
            echo Helm already installed on cluster${i}, skipping helm installation...
        else
            logs[$i]=$(mktemp)
            echo Installing helm on cluster${i}, logging to ${logs[$i]}...
            (
            kubectl --context=cluster${i} -n kube-system create serviceaccount tiller
            kubectl --context=cluster${i} create clusterrolebinding tiller --clusterrole=cluster-admin --serviceaccount=kube-system:tiller
            helm --kube-context cluster${i} init --service-account tiller
            kubectl --context=cluster${i} -n kube-system rollout status deploy/tiller-deploy
            ) > ${logs[$i]} 2>&1 &
            set pids[$i] = $!
        fi
    done
    print_logs "${logs[@]}"
}

function setup_custom_cni(){
    declare -A POD_CIDR=( ["cluster2"]="10.245.0.0/16" ["cluster3"]="10.246.0.0/16" )
    for i in 2 3; do
        if kubectl --context=cluster${i} wait --for=condition=Ready pods -l name=weave-net -n kube-system --timeout=60s > /dev/null 2>&1; then
            echo "Weave already deployed cluster${i}."
        else
            echo "Applying weave network in to cluster${i}..."
            kubectl --context=cluster${i} apply -f "https://cloud.weave.works/k8s/net?k8s-version=$(kubectl version | base64 | tr -d '\n')&env.IPALLOC_RANGE=${POD_CIDR[cluster${i}]}"
            echo "Waiting for weave-net pods to be ready cluster${i}..."
            kubectl --context=cluster${i} wait --for=condition=Ready pods -l name=weave-net -n kube-system --timeout=700s
            echo "Waiting for core-dns deployment to be ready cluster${i}..."
            kubectl --context=cluster${i} -n kube-system rollout status deploy/coredns --timeout=300s
        fi
    done
}

function setup_broker_helm() {

    if kubectl --context=cluster1 get crd clusters.submariner.io > /dev/null 2>&1; then
        echo Submariner CRDs already exist, skipping broker creation...
    else
        echo Installing broker on cluster1.
        helm --kube-context cluster1 install submariner-latest/submariner-k8s-broker --name ${SUBMARINER_BROKER_NS} --namespace ${SUBMARINER_BROKER_NS}
        # TODO, we may want to separate this dataplane setup to a "setup_cluster1_gateway"
        helm_install_subm cluster1 10.244.0.0/16 100.94.0.0/16 false
    fi

    SUBMARINER_BROKER_URL=$(kubectl --context=cluster1 -n default get endpoints kubernetes -o jsonpath="{.subsets[0].addresses[0].ip}:{.subsets[0].ports[?(@.name=='https')].port}")
    SUBMARINER_BROKER_CA=$(kubectl --context=cluster1 -n ${SUBMARINER_BROKER_NS} get secrets -o jsonpath="{.items[?(@.metadata.annotations['kubernetes\.io/service-account\.name']=='${SUBMARINER_BROKER_NS}-client')].data['ca\.crt']}")
    SUBMARINER_BROKER_TOKEN=$(kubectl --context=cluster1 -n ${SUBMARINER_BROKER_NS} get secrets -o jsonpath="{.items[?(@.metadata.annotations['kubernetes\.io/service-account\.name']=='${SUBMARINER_BROKER_NS}-client')].data.token}"|base64 --decode)
}

function setup_broker_subctl() {
    if kubectl --context=cluster1 get crd clusters.submariner.io > /dev/null 2>&1; then
        echo Submariner CRDs already exist, skipping broker creation...
    else
        echo Installing broker on cluster1.
        subctl --kubeconfig ${PRJ_ROOT}/output/kind-config/dapper/kind-config-cluster1 deploy-broker --no-dataplane
    fi
}

function setup_broker() {
    if [[ "$deploy_operator" = true ]]; then
        setup_broker_subctl
    else
        setup_broker_helm
    fi
}

function helm_install_subm() {
    cluster_id=$1
    cluster_cidr=$2
    service_cidr=$3
    crd_create=$4
    helm --kube-context ${cluster_id} install submariner-latest/submariner \
        --name submariner \
        --namespace submariner \
        --set ipsec.psk="${SUBMARINER_PSK}" \
        --set broker.server="${SUBMARINER_BROKER_URL}" \
        --set broker.token="${SUBMARINER_BROKER_TOKEN}" \
        --set broker.namespace="${SUBMARINER_BROKER_NS}" \
        --set broker.ca="${SUBMARINER_BROKER_CA}" \
        --set submariner.clusterId="${cluster_id}" \
        --set submariner.clusterCidr="${cluster_cidr}" \
        --set submariner.serviceCidr="${service_cidr}" \
        --set submariner.natEnabled="false" \
        --set routeAgent.image.repository="submariner-route-agent" \
        --set routeAgent.image.tag="local" \
        --set routeAgent.image.pullPolicy="IfNotPresent" \
        --set engine.image.repository="submariner" \
        --set engine.image.tag="local" \
        --set engine.image.pullPolicy="IfNotPresent" \
        --set crd.create="${crd_create}"
}

function wait_for_subm_pods() {
    context=$1
    echo Waiting for submariner pods to be Ready on ${context}...
    kubectl --context=${context} wait --for=condition=Ready pods -l app=submariner-engine -n submariner --timeout=60s
    kubectl --context=${context} wait --for=condition=Ready pods -l app=submariner-routeagent -n submariner --timeout=60s
}

function setup_cluster2_gateway() {
    if kubectl --context=cluster2 wait --for=condition=Ready pods -l app=submariner-engine -n submariner --timeout=60s > /dev/null 2>&1; then
        echo Submariner already installed, skipping submariner helm installation...
        update_subm_pods cluster2
    else
        echo Installing submariner on cluster2...
        worker_ip=$(docker inspect -f '{{range .NetworkSettings.Networks}}{{.IPAddress}}{{end}}' cluster2-worker | head -n 1)
        kubectl --context=cluster2 label node cluster2-worker "submariner.io/gateway=true" --overwrite
        helm_install_subm cluster2 10.245.0.0/16 100.95.0.0/16 true

        wait_for_subm_pods cluster2

        echo Deploying netshoot on cluster2 worker: ${worker_ip}
        kubectl --context=cluster2 apply -f ${PRJ_ROOT}/scripts/kind-e2e/netshoot.yaml
        echo Waiting for netshoot pods to be Ready on cluster2.
        kubectl --context=cluster2 rollout status deploy/netshoot --timeout=120s
    fi
}

function setup_cluster3_gateway() {
    if kubectl --context=cluster3 wait --for=condition=Ready pods -l app=submariner-engine -n submariner --timeout=60s > /dev/null 2>&1; then
        echo Submariner already installed, skipping submariner helm installation...
        update_subm_pods cluster3
    else
        echo Installing submariner on cluster3...
        worker_ip=$(docker inspect -f '{{range .NetworkSettings.Networks}}{{.IPAddress}}{{end}}' cluster3-worker | head -n 1)
        kubectl --context=cluster3 label node cluster3-worker "submariner.io/gateway=true" --overwrite
        helm_install_subm cluster3 10.246.0.0/16 100.96.0.0/16 true

        wait_for_subm_pods cluster3

        echo Deploying nginx on cluster3 worker: ${worker_ip}
        kubectl --context=cluster3 apply -f ${PRJ_ROOT}/scripts/kind-e2e/nginx-demo.yaml
        echo Waiting for nginx-demo deployment to be Ready on cluster3.
        kubectl --context=cluster3 rollout status deploy/nginx-demo --timeout=120s
    fi
}

function kind_import_images() {
    docker tag quay.io/submariner/submariner:dev submariner:local
    docker tag quay.io/submariner/submariner-route-agent:dev submariner-route-agent:local

    for i in 1 2 3; do
        echo "Loading submariner images in to cluster${i}..."
        kind --name cluster${i} load docker-image submariner:local
        kind --name cluster${i} load docker-image submariner-route-agent:local
    done
}

function create_subm_vars() {
  # FIXME A better name might be submariner-engine, but just kinda-matching submariner-<random hash> name used by Helm/upstream tests
  deployment_name=submariner
  operator_deployment_name=submariner-operator
  engine_deployment_name=submariner-engine
  routeagent_deployment_name=submariner-routeagent
  broker_deployment_name=submariner-k8s-broker

  clusterCIDR_cluster1=10.244.0.0/16
  clusterCIDR_cluster2=10.245.0.0/16
  clusterCIDR_cluster3=10.246.0.0/16
  serviceCIDR_cluster2=100.95.0.0/16
  serviceCIDR_cluster3=100.96.0.0/16
  serviceCIDR_cluster1=100.94.0.0/16
  natEnabled=false

  subm_engine_image_repo=local
  subm_engine_image_tag=local

  # FIXME: Actually act on this size request in controller
  subm_engine_size=3
  subm_colorcodes=blue
  subm_debug=false
  subm_broker=k8s
  ce_ipsec_debug=false
  ce_ipsec_ikeport=500
  ce_ipsec_nattport=4500

  if [[ "$deploy_operator" = "true" ]]; then
    subm_ns=submariner-operator
  else
    subm_ns=submariner
  fi
  subm_broker_ns=submariner-k8s-broker
}

function test_connection() {
    nginx_svc_ip_cluster3=$(kubectl --context=cluster3 get svc -l app=nginx-demo | awk 'FNR == 2 {print $3}')
    netshoot_pod=$(kubectl --context=cluster2 get pods -l app=netshoot | awk 'FNR == 2 {print $1}')

    echo "Testing connectivity between clusters - $netshoot_pod cluster2 --> $nginx_svc_ip_cluster3 nginx service cluster3"

    attempt_counter=0
    max_attempts=5
    until $(kubectl --context=cluster2 exec ${netshoot_pod} -- curl --output /dev/null -m 30 --silent --head --fail ${nginx_svc_ip_cluster3}); do
        if [[ ${attempt_counter} -eq ${max_attempts} ]];then
          echo "Max attempts reached, connection test failed!"
          exit 1
        fi
        attempt_counter=$(($attempt_counter+1))
    done
    echo "Connection test was successful!"
}

function update_subm_pods() {
    echo Removing submariner engine pods...
    kubectl --context=$1 delete pods -n submariner -l app=submariner-engine
    kubectl --context=$1 wait --for=condition=Ready pods -l app=submariner-engine -n submariner --timeout=60s
    echo Removing submariner route agent pods...
    kubectl --context=$1 delete pods -n submariner -l app=submariner-routeagent
    kubectl --context=$1 wait --for=condition=Ready pods -l app=submariner-routeagent -n submariner --timeout=60s
}

function enable_logging() {
    if kubectl --context=cluster1 rollout status deploy/kibana > /dev/null 2>&1; then
        echo Elasticsearch stack already installed, skipping...
    else
        echo Installing Elasticsearch...
        es_ip=$(docker inspect -f '{{range .NetworkSettings.Networks}}{{.IPAddress}}{{end}}' cluster1-control-plane | head -n 1)
        kubectl --context=cluster1 apply -f ${PRJ_ROOT}/scripts/kind-e2e/logging/elasticsearch.yaml
        kubectl --context=cluster1 apply -f ${PRJ_ROOT}/scripts/kind-e2e/logging/filebeat.yaml
        echo Waiting for Elasticsearch to be ready...
        kubectl --context=cluster1 wait --for=condition=Ready pods -l app=elasticsearch --timeout=300s
        for i in 2 3; do
            kubectl --context=cluster${i} apply -f ${PRJ_ROOT}/scripts/kind-e2e/logging/filebeat.yaml
            kubectl --context=cluster${i} set env daemonset/filebeat -n kube-system ELASTICSEARCH_HOST=${es_ip} ELASTICSEARCH_PORT=30000
        done
    fi
}

function enable_kubefed() {
    if kubectl --context=cluster1 rollout status deploy/kubefed-controller-manager -n ${KUBEFED_NS} > /dev/null 2>&1; then
        echo Kubefed already installed, skipping setup...
    else
        helm repo add kubefed-charts https://raw.githubusercontent.com/kubernetes-sigs/kubefed/master/charts
        helm --kube-context cluster1 install kubefed-charts/kubefed --version=0.1.0-rc2 --name kubefed --namespace ${KUBEFED_NS} --set controllermanager.replicaCount=1
        for i in 1 2 3; do
            kubefedctl join cluster${i} --cluster-context cluster${i} --host-cluster-context cluster1 --v=2
            #master_ip=$(docker inspect -f '{{range .NetworkSettings.Networks}}{{.IPAddress}}{{end}}' cluster${i}-control-plane | head -n 1)
            #kind_endpoint="https://${master_ip}:6443"
            #kubectl patch kubefedclusters -n ${KUBEFED_NS} cluster${i} --type merge --patch "{\"spec\":{\"apiEndpoint\":\"${kind_endpoint}\"}}"
        done
        #kubectl delete pod -l control-plane=controller-manager -n ${KUBEFED_NS}
        echo Waiting for kubefed control plain to be ready...
        kubectl --context=cluster1 wait --for=condition=Ready pods -l control-plane=controller-manager -n ${KUBEFED_NS} --timeout=120s
        kubectl --context=cluster1 wait --for=condition=Ready pods -l kubefed-admission-webhook=true -n ${KUBEFED_NS} --timeout=120s
    fi
}

function test_with_e2e_tests {
    set -o pipefail 

    cd ../test/e2e

    # Setup the KUBECONFIG env
    export KUBECONFIG=$(echo ${PRJ_ROOT}/output/kind-config/dapper/kind-config-cluster{1..3} | sed 's/ /:/g')

    go test -v -args -ginkgo.v -ginkgo.randomizeAllSpecs \
        -submariner-namespace $subm_ns -dp-context cluster2 -dp-context cluster3 -dp-context cluster1 \
	      -ginkgo.noColor -ginkgo.reportPassed \
        -ginkgo.reportFile ${DAPPER_SOURCE}/${DAPPER_OUTPUT}/e2e-junit.xml 2>&1 | \
        tee ${DAPPER_SOURCE}/${DAPPER_OUTPUT}/e2e-tests.log
}

function cleanup {
    for i in 1 2 3; do
      if [[ $(kind get clusters | grep cluster${i} | wc -l) -gt 0  ]]; then
        kind delete cluster --name=cluster${i};
      fi
    done

    if [[ $(docker ps -qf status=exited | wc -l) -gt 0 ]]; then
        echo Cleaning containers...
        docker ps -qf status=exited | xargs docker rm -f
    fi
    if [[ $(docker images -qf dangling=true | wc -l) -gt 0 ]]; then
        echo Cleaning images...
        docker images -qf dangling=true | xargs docker rmi -f
    fi
#    if [[ $(docker images -q --filter=reference='submariner*:local' | wc -l) -gt 0 ]]; then
#        docker images -q --filter=reference='submariner*:local' | xargs docker rmi -f
#    fi
    if [[ $(docker volume ls -qf dangling=true | wc -l) -gt 0 ]]; then
        echo Cleaning volumes...
        docker volume ls -qf dangling=true | xargs docker volume rm -f
    fi
}

### Main ###

status=$1
version=$2
logging=$3
kubefed=$4
deploy=$5

if [[ $status = clean ]]; then
    cleanup
    exit 0
fi
if [[ $status != keep && $status != create ]]; then
    trap cleanup EXIT
fi

if [ "$deploy" = operator ]; then
   echo Deploying with operator
   deploy_operator=true
fi

echo Starting with status: $status, k8s_version: $version, logging: $logging, kubefed: $kubefed, deploy: $deploy
PRJ_ROOT=$(git rev-parse --show-toplevel)
mkdir -p ${PRJ_ROOT}/output/kind-config/dapper/ ${PRJ_ROOT}/output/kind-config/local-dev/
SUBMARINER_BROKER_NS=submariner-k8s-broker
# FIXME: This can change and break re-running deployments
SUBMARINER_PSK=$(cat /dev/urandom | LC_CTYPE=C tr -dc 'a-zA-Z0-9' | fold -w 64 | head -n 1)
KUBEFED_NS=kube-federation-system
export KUBECONFIG=$(echo ${PRJ_ROOT}/output/kind-config/dapper/kind-config-cluster{1..3} | sed 's/ /:/g')

kind_clusters "$@"
setup_custom_cni
if [[ $logging = true ]]; then
    enable_logging
fi

install_helm
if [[ $kubefed = true ]]; then
    enable_kubefed
fi

if [ "$deploy_operator" = true ]; then
    . kind-e2e/lib_operator_deploy_subm.sh
fi

kind_import_images
setup_broker

context=cluster1
kubectl config use-context $context

create_subm_vars

if [ "$deploy_operator" = true ]; then
    for i in 1 2 3; do
      context=cluster$i
      kubectl config use-context $context
      add_subm_gateway_label
      subctl join --kubeconfig ${PRJ_ROOT}/output/kind-config/dapper/kind-config-$context \
                  --clusterid ${context} \
                  --repository ${subm_engine_image_repo} \
                  --version ${subm_engine_image_tag} \
                  --nattport ${ce_ipsec_nattport} \
                  --ikeport ${ce_ipsec_ikeport} \
                  --colorcodes ${subm_colorcodes} \
			            --disable-nat \
                  broker-info.subm

    done

    deploy_netshoot_cluster2
    deploy_nginx_cluster3

    # subctl wants a gateway node labeled, or it will ask, but this script is not interactive,
    # and E2E expects cluster1 to not have the gateway configured at start, so we remove it
    context=cluster1
    kubectl config use-context $context
    del_subm_gateway_label
    # Just removing the label does not stop Subm pod.
    kubectl delete pod -n submariner-operator -l app=submariner-engine

elif [[ $deploy = helm ]]; then
    helm=true
    setup_cluster2_gateway
    setup_cluster3_gateway
fi

<<<<<<< HEAD
if [[ $1 = keep || $1 = onetime ]]; then
=======
test_connection

if [[ $status = keep || $status = onetime ]]; then
>>>>>>> 09786757
    test_with_e2e_tests
fi

if [[ $status = keep || $status = create ]]; then
    echo "your 3 virtual clusters are deployed and working properly with your local"
    echo "submariner source code, and can be accessed with:"
    echo ""
    echo "export KUBECONFIG=\$(echo \$(git rev-parse --show-toplevel)/output/kind-config/local-dev/kind-config-cluster{1..3} | sed 's/ /:/g')"
    echo ""
    echo "$ kubectl config use-context cluster1 # or cluster2, cluster3.."
    echo ""
    echo "to cleanup, just run: make e2e status=clean"
fi<|MERGE_RESOLUTION|>--- conflicted
+++ resolved
@@ -442,13 +442,8 @@
     setup_cluster3_gateway
 fi
 
-<<<<<<< HEAD
-if [[ $1 = keep || $1 = onetime ]]; then
-=======
-test_connection
 
 if [[ $status = keep || $status = onetime ]]; then
->>>>>>> 09786757
     test_with_e2e_tests
 fi
 
