--- conflicted
+++ resolved
@@ -1,20 +1,15 @@
 #!/usr/bin/env bash
 
-<<<<<<< HEAD
-=======
 ## Process command line flags ##
 
 source /usr/share/shflags/shflags
-DEFINE_string 'deploytool' 'operator' 'Tool to use for deploying (operator/helm)'
 DEFINE_string 'focus' '.*' 'Ginkgo focus for the E2E tests'
 FLAGS "$@" || exit $?
 eval set -- "${FLAGS_ARGV}"
 
-deploytool="${FLAGS_deploytool}"
 focus="${FLAGS_focus}"
-echo "Running with: deploytool=${deploytool} focus=${focus}"
+echo "Running with: focus=${focus}"
 
->>>>>>> 1b2511d6
 set -em
 
 source ${SCRIPTS_DIR}/lib/debug_functions
