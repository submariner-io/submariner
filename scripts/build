--- conflicted
+++ resolved
@@ -6,15 +6,5 @@
 
 cd $(dirname $0)/
 
-<<<<<<< HEAD
 ./build-engine $6
-./build-routeagent $6
-
-if [[ $5 = operator ]]; then
-   test -d ../operators/go/submariner-operator || ./codegen-operator
-   ./build-operator
-fi
-=======
-./build-engine
-./build-routeagent
->>>>>>> 3dbbe5c6
+./build-routeagent $6